typedef struct dust_record  *dust_pointer;
typedef struct planets_record  *planet_pointer;
typedef struct sys_record *sys_pointer;

typedef struct sys_record {
    double age;
    double stell_mass_ratio;
    double stell_luminosity_ratio;
    double main_seq_life;
    double r_ecosphere;
    double r_greenhouse;
    planet_pointer inner_planet;
} system;

typedef struct planets_record {
    double a;                        /* semi-major axis of the orbit (in AU)*/
    double e;                        /* eccentricity of the orbit             */
    double mass;                /* mass (in solar masses)             */
    int gas_giant;                /* TRUE if the planet is a gas giant */
    int orbit_zone;             /* the 'zone' of the planet          */
    double radius;                /* equatorial radius (in km)             */
    double density;                /* density (in g/cc)                     */
    double orb_period;           /* length of the local year (days)   */
    double day;                        /* length of the local day (hours)   */
    int resonant_period;        /* TRUE if in resonant rotation   */
    int axial_tilt;                /* units of degrees                     */
    double esc_velocity;        /* units of cm/sec                     */
    double surf_accel;          /* units of cm/sec2                     */
    double surf_grav;           /* units of Earth gravities             */
    double rms_velocity;        /* units of cm/sec                     */
    double molec_weight;        /* smallest molecular weight retained*/
    double volatile_gas_inventory;
    double surf_pressure;        /* units of millibars (mb)             */
    int greenhouse_effect;        /* runaway greenhouse effect?        */
    double boil_point;                /* the boiling point of water (Kelvin)*/
    double albedo;                /* albedo of the planet                     */
    double surf_temp;           /* surface temperature in Kelvin     */
    double hydrosphere;                /* fraction of surface covered             */
    double cloud_cover;                /* fraction of surface covered             */
    double ice_cover;                /* fraction of surface covered             */
#ifdef MOONS
    planet_pointer first_moon;
#endif
    planet_pointer next_planet;
<<<<<<< HEAD
} planets;
=======
    } planets;


typedef struct dust_record {
          double inner_edge;
          double outer_edge;
          int dust_present;
          int gas_present;
          dust_pointer next_band;
     } dust;
>>>>>>> 5a446ccf
<|MERGE_RESOLUTION|>--- conflicted
+++ resolved
@@ -42,9 +42,6 @@
     planet_pointer first_moon;
 #endif
     planet_pointer next_planet;
-<<<<<<< HEAD
-} planets;
-=======
     } planets;
 
 
@@ -55,4 +52,3 @@
           int gas_present;
           dust_pointer next_band;
      } dust;
->>>>>>> 5a446ccf
