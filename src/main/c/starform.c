--- conflicted
+++ resolved
@@ -1,199 +1,19 @@
-<<<<<<< HEAD
-#include        <stdio.h>
-=======
 
 #include        <stddef.h>
 #include	<stdlib.h>
 #include	<stdio.h>
 #include        <float.h>
->>>>>>> c2d320e0
 #include        <math.h>
 #include        <sys/types.h>
 #include        <sys/timeb.h>
 
 #ifdef MSDOS
 #include        <malloc.h>
-<<<<<<< HEAD
-#include        <stdlib.h>
-#include        <float.h>
-=======
->>>>>>> c2d320e0
 #endif
 
 #include        "const.h"
 #include        "structs.h"
-#include        "config.h"
 
-<<<<<<< HEAD
-/*  These are all of the global variables used during accretion:  */
-system sys;
-
-unsigned flag_seed=FALSE;
-unsigned flag_verbose=FALSE;
-
-int flag_lisp = FALSE;
-int flag_graphics = FALSE;
-int resonance;
-
-#ifdef MOONS
-int flag_moons = FALSE;
-#endif
-
-/* externals from C library not elsewhere declared: */
-extern void srand();
-
-extern double random_number();
-extern double luminosity();
-extern double stell_dust_limit();
-extern double moon_dust_limit();
-extern planet_pointer dist_planetary_masses();
-extern int orb_zone();
-extern double empirical_density();
-extern double volume_density();
-extern double volume_radius();
-extern double kothari_radius();
-extern double period();
-extern double day_length();
-extern int inclination();
-extern double escape_vel();
-extern double accel();
-extern double rms_vel();
-extern double molecule_limit();
-extern double about();
-extern int grnhouse();
-extern double gravity();
-extern double vol_inventory();
-extern double pressure();
-extern double boiling_point();
-
-#ifdef MOONS
-extern planet_pointer dist_moon_masses();
-#endif
-
-
-void init()
-{
-        struct timeb grap;
-        unsigned seed;
-
-        if (flag_seed)
-                seed = flag_seed;
-        else {
-                ftime(&grap);
-                seed = (unsigned)((grap.time%100000)+grap.millitm);
-        }
-        (void)srand(seed);
-        if (flag_lisp)
-                printf("(Accrete %s) ; seed: %u\n", "3.1", seed);
-        else
-                printf("Accrete - V%s; seed= %u\n", "3.1", seed);
-}
-
-void generate_stellar_system()
-{
-     planet_pointer planet;
-     double dust_limit;
-
-#ifdef MOONS
-        planet_pointer moon;
-#endif
-
-     sys.stell_mass_ratio = random_number(0.6,1.3);
-     sys.stell_luminosity_ratio = luminosity(sys.stell_mass_ratio);
-     dust_limit = stell_dust_limit(sys.stell_mass_ratio);
-     sys.inner_planet = dist_planetary_masses(sys.stell_mass_ratio,sys.stell_luminosity_ratio,0.0,dust_limit);
-     sys.main_seq_life = 1.0E10 * (sys.stell_mass_ratio / sys.stell_luminosity_ratio);
-     if ((sys.main_seq_life >= 6.0E9))
-          sys.age = random_number(1.0E9,6.0E9);
-     else
-          sys.age = random_number(1.0E9,sys.main_seq_life);
-     sys.r_ecosphere = sqrt(sys.stell_luminosity_ratio);
-     sys.r_greenhouse = sys.r_ecosphere * GREENHOUSE_EFFECT_CONST;
-     for (planet=sys.inner_planet; planet != NULL; planet = planet->next_planet)
-     {
-#ifdef MOONS
-          if (flag_moons) {
-                  dust_limit = moon_dust_limit(planet->mass, planet->a);
-                  planet->first_moon = dist_moon_masses (planet->mass,
-                            sys.stell_luminosity_ratio,
-                            0.0, dust_limit);
-          }
-#endif
-          planet->orbit_zone = orb_zone(planet->a, sys.stell_luminosity_ratio);
-          if (planet->gas_giant)
-          {
-               planet->density = empirical_density(planet->mass,planet->a,planet->gas_giant, sys.r_ecosphere);
-               planet->radius = volume_radius(planet->mass,planet->density);
-          }
-          else
-          {
-               planet->radius = kothari_radius(planet->mass,planet->gas_giant,planet->orbit_zone);
-               planet->density = volume_density(planet->mass,planet->radius);
-          }
-          planet->orb_period = period(planet->a,planet->mass,sys.stell_mass_ratio);
-          planet->day = day_length(planet->mass,planet->radius,planet->e,
-                                   planet->density, planet->a,
-                                   planet->orb_period,planet->gas_giant,
-                                   sys.stell_mass_ratio, sys.age);
-          planet->resonant_period = resonance;
-          planet->axial_tilt = inclination(planet->a);
-          planet->esc_velocity = escape_vel(planet->mass,planet->radius);
-          planet->surf_accel = accel(planet->mass,planet->radius);
-          planet->rms_velocity = rms_vel(MOL_NITROGEN,planet->a);
-          planet->molec_weight = molecule_limit(planet->mass,planet->radius);
-          if ((planet->gas_giant))
-          {
-               planet->surf_grav = INCREDIBLY_LARGE_NUMBER;
-               planet->greenhouse_effect = FALSE;
-               planet->volatile_gas_inventory = INCREDIBLY_LARGE_NUMBER;
-               planet->surf_pressure = INCREDIBLY_LARGE_NUMBER;
-               planet->boil_point = INCREDIBLY_LARGE_NUMBER;
-               planet->hydrosphere = INCREDIBLY_LARGE_NUMBER;
-               planet->albedo = about(GAS_GIANT_ALBEDO,0.1);
-               planet->surf_temp = INCREDIBLY_LARGE_NUMBER;
-          }
-          else
-          {
-               planet->surf_grav = gravity(planet->surf_accel);
-               planet->greenhouse_effect = grnhouse(planet->orbit_zone,planet->a,sys.r_greenhouse);
-               planet->volatile_gas_inventory = vol_inventory(planet->mass,planet->esc_velocity,planet->rms_velocity,sys.stell_mass_ratio,planet->orbit_zone,planet->greenhouse_effect);
-               planet->surf_pressure = pressure(planet->volatile_gas_inventory,planet->radius,planet->surf_grav);
-               if ((planet->surf_pressure == 0.0))
-                    planet->boil_point = 0.0;
-               else
-                    planet->boil_point = boiling_point(planet->surf_pressure);
-               iterate_surface_temp(&(planet), sys.r_ecosphere);
-          }
-#ifdef MOONS
-     for (moon=planet->first_moon; moon != NULL; moon = moon->next_planet)
-     {
-     }
-#endif
-   }
-}
-
-void
-usage (progname)
-char *progname;
-{
-
-#ifdef MOONS
-        fprintf(stderr, "%s: Usage: %s [-l] [-g] [-m] [-s#] [-v#]\n",
-                progname, progname);
-#else
-        fprintf(stderr, "%s: Usage: %s [-l] [-g] [-s#] [-v#]\n",
-                progname, progname);
-#endif
-        fprintf(stderr, "\t -l = output lisp format\n");
-        fprintf(stderr, "\t -g = output graphics format (unimplemented right now)\n");
-#ifdef MOONS
-        fprintf(stderr, "\t -m = generate moons for each planet\n");
-#endif
-        fprintf(stderr, "\t -s# = use # as the seed for the random number generator\n");
-        fprintf(stderr, "\t -v# = set the verbosity level to # (default is 0)\n");
-        exit (1);
-}
-=======
 #include "gensys.h"
 #include "accrete.h"
 #include "enviro.h"
@@ -202,51 +22,10 @@
 #include "steltype.h"
 #include "propert.h"
 #include "data.h"
->>>>>>> c2d320e0
 
 int
 main(int argc, char **argv)
 {
-<<<<<<< HEAD
-        char *c, *progname;
-        int skip;
-
-        progname = argv[0];
-        while (--argc > 0) {
-                if ((*++argv)[0] != '-')
-                        usage(progname);
-                for (c = argv[0]+1, skip=FALSE; (*c != '\0') && (!(skip)); c++)
-                        switch (*c)
-                        {
-                        case 'l':        /* set lisp output */
-                                ++flag_lisp;
-                                break;
-                        case 'g':        /* display graphically */
-                                ++flag_graphics;
-                                break;
-#ifdef MOONS
-                        case 'm':        /* generate moons for planets */
-                                ++flag_moons;
-                                break;
-#endif
-                        case 's':        /* set random seed */
-                                flag_seed = (unsigned) atoi(&(*++c));
-                                skip = TRUE;
-                                break;
-                        case 'v':        /* increment verbosity */
-                                flag_verbose = (unsigned) atoi(&(*++c));
-                                skip = TRUE;
-                                break;
-                        default:
-                        case '?':
-                                usage(progname);
-                        }
-        }
-        init();
-        generate_stellar_system();
-        display_system(&sys);
-        return(0);
-=======
   char       *c,
              *prognam;
   int         skip;
@@ -293,5 +72,4 @@
     display_system(first_planet);
   }
   return (0);
->>>>>>> c2d320e0
 }