--- conflicted
+++ resolved
@@ -8,8 +8,6 @@
 
 // Add necessary language support
 apply plugin: 'c'
-
-
 
 model {
    toolChains {
@@ -22,11 +20,7 @@
             // path "/usr/bin/gcc"
         }
     }
-<<<<<<< HEAD
-     components {
-=======
     components {
->>>>>>> 5a446ccf
         accrete(NativeExecutableSpec) {
             sources {
                 c {
